--- conflicted
+++ resolved
@@ -14,10 +14,7 @@
   let isPaused = false
   let isAborted = false
   let currentController = null
-<<<<<<< HEAD
-=======
   let progressInterval = null
->>>>>>> c75085b1
 
   const buildHeaders = (extra = {}) => {
     const h = { ...headers, ...extra }
@@ -25,14 +22,6 @@
     return h
   }
 
-<<<<<<< HEAD
-  const waitWhilePaused = () => {
-    return new Promise((resolve) => {
-      const checkPause = () => {
-        if (isAborted) {
-          throw new Error('Download aborted')
-        }
-=======
   const updateProgress = () => {
     if (totalSize > 0) onProgress(Math.floor((downloadedSize / totalSize) * 100))
   }
@@ -55,7 +44,6 @@
     return new Promise((resolve) => {
       const checkPause = () => {
         if (isAborted) throw new Error('Download aborted')
->>>>>>> c75085b1
         if (!isPaused) {
           resolve()
         } else {
@@ -75,28 +63,6 @@
         headers: buildHeaders()
       })
 
-<<<<<<< HEAD
-      if (!headResponse.ok)
-        throw new Error(`Failed to get file info: ${headResponse.status}`)
-
-      totalSize = parseInt(headResponse.headers.get('Content-Length')) || 0
-      if (!totalSize)
-        throw new Error('Could not determine file size')
-
-      const fileHandle = await window.showSaveFilePicker({ suggestedName: fileName })
-      writer = await fileHandle.createWritable()
-
-      while (downloadedSize < totalSize && !isAborted) {
-        await waitWhilePaused()
-        
-        if (isAborted) break
-
-        const start = downloadedSize
-        const end = Math.min(start + chunkSize - 1, totalSize - 1)
-        let retries = 0
-        let success = false
-
-=======
       if (!headResponse.ok) throw new Error(`Failed to get file info: ${headResponse.status}`)
 
       totalSize = parseInt(headResponse.headers.get('Content-Length')) || 0
@@ -117,7 +83,6 @@
         let retries = 0
         let success = false
 
->>>>>>> c75085b1
         while (!success && retries < maxRetries && !isAborted) {
           try {
             await waitWhilePaused()
@@ -136,12 +101,7 @@
               signal: currentController.signal
             })
 
-<<<<<<< HEAD
-            if (!res.ok)
-              throw new Error(`Chunk fetch failed: ${res.status}`)
-=======
             if (!res.ok) throw new Error(`Chunk fetch failed: ${res.status}`)
->>>>>>> c75085b1
 
             const chunk = await res.arrayBuffer()
             
@@ -152,33 +112,18 @@
             await writer.write(chunk)
 
             downloadedSize += chunk.byteLength
-<<<<<<< HEAD
-            onProgress(Math.floor((downloadedSize / totalSize) * 100))
-=======
             updateProgress()
->>>>>>> c75085b1
             onStatus(isPaused ? 'paused' : 'downloading')
             success = true
             currentController = null
           } catch (err) {
             currentController = null
             
-<<<<<<< HEAD
-            if (err.name === 'AbortError' || isAborted) {
-              break
-            }
-            
-            retries++
-            onStatus(`retrying ${start}-${end}, attempt ${retries}`)
-            if (retries >= maxRetries)
-              throw new Error(`Chunk ${start}-${end} failed after ${maxRetries} retries: ${err.message}`)
-=======
             if (err.name === 'AbortError' || isAborted) break
             
             retries++
             onStatus(`retrying ${start}-${end}, attempt ${retries}`)
             if (retries >= maxRetries) throw new Error(`Chunk ${start}-${end} failed after ${maxRetries} retries: ${err.message}`)
->>>>>>> c75085b1
             await new Promise(r => setTimeout(r, 1000 * retries))
           }
         }
@@ -187,25 +132,6 @@
       }
 
       if (isAborted) {
-<<<<<<< HEAD
-        onStatus('aborted')
-        throw new Error('Download aborted')
-      }
-
-      onStatus('finalizing')
-      await writer.close()
-      onStatus('done')
-    } catch (err) {
-      if (!isAborted) {
-        onStatus('error')
-      }
-      if (writer) try { 
-        await writer.close() 
-      } catch {}
-      if (currentController) {
-        currentController.abort()
-      }
-=======
         stopProgressUpdates()
         onStatus('aborted')
         throw new Error('Download aborted')
@@ -223,16 +149,11 @@
         await writer.close() 
       } catch {}
       if (currentController) currentController.abort()
->>>>>>> c75085b1
       console.error('Fetch failed:', err)
       throw err
     }
   })()
 
-<<<<<<< HEAD
-  // Return control object
-=======
->>>>>>> c75085b1
   return {
     promise: downloadPromise,
     pause: () => {
@@ -245,14 +166,8 @@
     },
     abort: () => {
       isAborted = true
-<<<<<<< HEAD
-      if (currentController) {
-        currentController.abort()
-      }
-=======
       stopProgressUpdates()
       if (currentController) currentController.abort()
->>>>>>> c75085b1
       onStatus('aborted')
     },
     isPaused: () => isPaused,
