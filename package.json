--- conflicted
+++ resolved
@@ -1,10 +1,6 @@
 {
   "name": "range-request-fetcher",
-<<<<<<< HEAD
-  "version": "2.0.0",
-=======
   "version": "2.1.0",
->>>>>>> c75085b1
   "description": "Reliable file fetcher with pause, resume, and abort controls for big files using chunked range requests, retries, and progress tracking",
   "main": "./index.js",
   "exports": {
